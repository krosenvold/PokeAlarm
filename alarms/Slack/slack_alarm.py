--- conflicted
+++ resolved
@@ -30,8 +30,6 @@
 			'title':"Someone has placed a lure on a Pokestop!",
 			'url':"<gmaps>",
 			'body':"Lure will expire at <24h_time> (<time_left>)."
-<<<<<<< HEAD
-=======
 		},
 		'gym':{
 			'channel':"general",
@@ -40,7 +38,6 @@
 			'title':"A Team <old_team> gym has fallen!",
 			'url':"<gmaps>",
 			'body': "It is now controlled by <new_team>."
->>>>>>> f5e3604c
 		}
 	}
 	
@@ -53,10 +50,7 @@
 		#Set Alerts
 		self.pokemon = self.set_alert(settings.get('pokemon', {}), self._defaults['pokemon'])
 		self.pokestop = self.set_alert(settings.get('pokestop', {}), self._defaults['pokestop'])
-<<<<<<< HEAD
-=======
 		self.gym = self.set_alert(settings.get('gym', {}), self._defaults['gym'])
->>>>>>> f5e3604c
 		
 		#Connect and send startup message
 		self.connect()
@@ -106,13 +100,10 @@
 	#Trigger an alert based on Pokestop info
 	def pokestop_alert(self, pokestop_info):
 		self.send_alert(self.pokestop, pokestop_info)
-<<<<<<< HEAD
-=======
 		
 	#Trigger an alert based on Pokestop info
 	def gym_alert(self, gym_info):
 		self.send_alert(self.gym, gym_info)
->>>>>>> f5e3604c
 	
 	#Update channels list
 	def update_channels(self):
